--- conflicted
+++ resolved
@@ -640,10 +640,7 @@
         return dict([(watcher.name, watcher.status())
                      for watcher in self.watchers])
 
-<<<<<<< HEAD
-=======
-
->>>>>>> 9ef40d06
+
     @synchronized("arbiter_add_watcher")
     def add_watcher(self, name, cmd, **kw):
         """Adds a watcher.
