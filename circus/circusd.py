import sys
import argparse
import os
import resource

from circus import logger
<<<<<<< HEAD
=======
from circus.arbiter import Arbiter, ReloadArbiterException
>>>>>>> 0613f325
from circus.pidfile import Pidfile
from circus import __version__
from circus.util import MAXFD, REDIRECT_TO, configure_logger, LOG_LEVELS


def get_maxfd():
    maxfd = resource.getrlimit(resource.RLIMIT_NOFILE)[1]
    if (maxfd == resource.RLIM_INFINITY):
        maxfd = MAXFD
    return maxfd


try:
    from os import closerange
except ImportError:
    def closerange(fd_low, fd_high):    # NOQA
        # Iterate through and close all file descriptors.
        for fd in xrange(fd_low, fd_high):
            try:
                os.close(fd)
            except OSError:    # ERROR, fd wasn't open to begin with (ignored)
                pass


# http://www.svbug.com/documentation/comp.unix.programmer-FAQ/faq_2.html#SEC16
def daemonize():
    """Standard daemonization of a process.
    """
    # guard to prevent daemonization with gevent loaded
    for module in sys.modules.keys():
        if module.startswith('gevent'):
            raise ValueError('Cannot daemonize if gevent is loaded')

    #if not 'CIRCUS_PID' in os.environ:
    if os.fork():
        os._exit(0)
    os.setsid()

    if os.fork():
        os._exit(0)

    os.umask(0)
    maxfd = get_maxfd()
    closerange(0, maxfd)

    os.open(REDIRECT_TO, os.O_RDWR)
    os.dup2(0, 1)
    os.dup2(0, 2)


def main():
    parser = argparse.ArgumentParser(description='Run some watchers.')
    parser.add_argument('config', help='configuration file', nargs='?')

    # XXX we should be able to add all these options in the config file as well
    parser.add_argument('--log-level', dest='loglevel',
                        choices=LOG_LEVELS.keys() + [key.upper() for key in
                                                     LOG_LEVELS.keys()],
                        help="log level")
    parser.add_argument('--log-output', dest='logoutput', help=(
        "The location where the logs will be written. The default behavior "
        "is to write to stdout (you can force it by passing '-' to "
        "this option). Takes a filename otherwise."))

    parser.add_argument('--daemon', dest='daemonize', action='store_true',
                        help="Start circusd in the background")
    parser.add_argument('--pidfile', dest='pidfile')
    parser.add_argument('--version', action='store_true', default=False,
                        help='Displays Circus version and exits.')

    args = parser.parse_args()

    if args.version:
        print(__version__)
        sys.exit(0)

    if args.config is None:
        parser.print_usage()
        sys.exit(0)

    if args.daemonize:
        daemonize()

    # From here it can also come from the arbiter configuration
    # load the arbiter from config
    from circus.arbiter import Arbiter

    arbiter = Arbiter.load_from_config(args.config)

    pidfile = args.pidfile or arbiter.pidfile or None
    if pidfile:
        pidfile = Pidfile(pidfile)

        try:
            pidfile.create(os.getpid())
        except RuntimeError, e:
            print(str(e))
            sys.exit(1)

    # configure the logger
    loglevel = args.loglevel or arbiter.loglevel or 'info'
    logoutput = args.logoutput or arbiter.logoutput or '-'
    configure_logger(logger, loglevel, logoutput)

    try:
        restart_after_stop = True
        while restart_after_stop:
            while True:
                try:
                    arbiter = Arbiter.load_from_config(args.config)
                    restart_after_stop = arbiter.start()
                except ReloadArbiterException:
                    pass
                else:
                    break
    except KeyboardInterrupt:
        pass
    finally:
        arbiter.stop()
        if pidfile is not None:
            pidfile.unlink()

    sys.exit(0)


if __name__ == '__main__':
    main()<|MERGE_RESOLUTION|>--- conflicted
+++ resolved
@@ -4,10 +4,7 @@
 import resource
 
 from circus import logger
-<<<<<<< HEAD
-=======
 from circus.arbiter import Arbiter, ReloadArbiterException
->>>>>>> 0613f325
 from circus.pidfile import Pidfile
 from circus import __version__
 from circus.util import MAXFD, REDIRECT_TO, configure_logger, LOG_LEVELS
