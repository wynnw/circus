--- conflicted
+++ resolved
@@ -2,14 +2,8 @@
 import os
 import socket
 import sys
-<<<<<<< HEAD
-import unittest
 from unittest2 import skipIf
-
-from mock import patch
-=======
 import tornado
->>>>>>> 21d5a368
 from tempfile import mkstemp
 from time import time, sleep
 from urlparse import urlparse
@@ -21,11 +15,8 @@
 from circus.util import (DEFAULT_ENDPOINT_DEALER, DEFAULT_ENDPOINT_MULTICAST,
                          DEFAULT_ENDPOINT_SUB)
 from circus.watcher import Watcher
-<<<<<<< HEAD
 from circus.tests.support import has_circusweb, poll_for_callable
-=======
 from circus import watcher as watcher_mod
->>>>>>> 21d5a368
 
 
 _GENERIC = os.path.join(os.path.dirname(__file__), 'generic.py')
@@ -505,10 +496,11 @@
 @skipIf(not has_circusweb(), 'Tests for circus-web')
 class TestCircusWeb(TestCircus):
 
+    @tornado.testing.gen_test
     def test_circushttpd(self):
         fact = self.arbiter_factory
         arbiter = fact([], background=True, debug=True, httpd=True)
         self.arbiters.append(arbiter)
-        arbiter.start()
+        yield arbiter.start()
         poll_for_callable(self.assertDictEqual,
                           arbiter.statuses, {'circushttpd': 'active'})