import signal
import sys
import os
import time
import warnings
<<<<<<< HEAD
import Queue

=======
import tornado
>>>>>>> 21d5a368
import mock
import Queue
import unittest2

from circus import logger
from circus.process import RUNNING, UNEXISTING

from circus.stream import QueueStream
from circus.tests.support import TestCircus, truncate_file
from circus.tests.support import async_poll_for
from circus.tests.support import MagicMockFuture
from circus.util import get_python_version, tornado_sleep
from circus.watcher import Watcher

from test.test_support import captured_output

warnings.filterwarnings('ignore',
                        module='threading', message='sys.exc_clear')


class FakeProcess(object):

    def __init__(self, pid, status, started=1, age=1):
        self.status = status
        self.pid = pid
        self.started = started
        self.age = age
        self.stopping = False

    def children(self):
        return []

    def is_alive(self):
        return True

    def stop(self):
        pass


class TestWatcher(TestCircus):

    runner = None

<<<<<<< HEAD
    @classmethod
    def setUpClass(cls):
        dummy_process = 'circus.tests.support.run_process'
        cls.stream = QueueStream()
        testfile, arbiter = cls._create_circus(
            dummy_process, stdout_stream={'stream': cls.stream},
            debug=True)
        cls.arbiter = arbiter
        cls.test_file = testfile
        poll_for(testfile, 'START')

    @classmethod
    def tearDownClass(cls):
        cls.arbiter.stop()

    def tearDown(self):
        super(TestCircus, self).tearDown()
        current = self.numprocesses('numprocesses')
        if current > 1:
            self.numprocesses('decr', name='test', nb=current - 1)

    def status(self, cmd, **props):
        resp = self.call(cmd, **props)
        return resp.get('status')

    def numprocesses(self, cmd, **props):
        resp = self.call(cmd, **props)
        return resp.get('numprocesses')

    def pids(self):
        return self.call('list', name='test').get('pids')

=======
    @tornado.testing.gen_test
>>>>>>> 21d5a368
    def test_decr_too_much(self):
        yield self.start_arbiter()
        res = yield self.numprocesses('decr', name='test', nb=100)
        self.assertEqual(res, 0)
        res = yield self.numprocesses('decr', name='test', nb=100)
        self.assertEqual(res, 0)
        res = yield self.numprocesses('incr', name='test', nb=1)
        self.assertEqual(res, 1)
        yield self.stop_arbiter()

    @tornado.testing.gen_test
    def test_signal(self):
        yield self.start_arbiter()
        resp = yield self.numprocesses('incr', name='test')
        self.assertEquals(resp, 2)
        # wait for both to have started
        resp = yield async_poll_for(self.test_file, 'STARTSTART')
        self.assertTrue(resp)
        truncate_file(self.test_file)

        pids = yield self.pids()
        self.assertEquals(len(pids), 2)
        to_kill = pids[0]
        status = yield self.status('signal', name='test', pid=to_kill,
                                   signum=signal.SIGKILL)
        self.assertEquals(status, 'ok')

        # make sure the process is restarted
        res = yield async_poll_for(self.test_file, 'START')
        self.assertTrue(res)

        # we still should have two processes, but not the same pids for them
        pids = yield self.pids()
        count = 0
        while len(pids) < 2 and count < 10:
            pids = yield self.pids()
            time.sleep(.1)
        self.assertEquals(len(pids), 2)
        self.assertTrue(to_kill not in pids)
        yield self.stop_arbiter()

    @tornado.testing.gen_test
    def test_unexisting(self):
        yield self.start_arbiter()
        watcher = self.arbiter.get_watcher("test")

        to_kill = []
        nb_proc = len(watcher.processes)

        for process in watcher.processes.values():
            to_kill.append(process.pid)
            # the process is killed in an unsual way
            try:
                os.kill(process.pid, signal.SIGSEGV)
            except OSError:
                pass

            # and wait for it to die
            try:
                pid, status = os.waitpid(process.pid, 0)
            except OSError:
                pass

            # ansure the old process is considered "unexisting"
            self.assertEquals(process.status, UNEXISTING)

        # this should clean up and create a new process
        yield watcher.reap_and_manage_processes()

        # watcher ids should have been reused
        wids = [p.wid for p in watcher.processes.values()]
        self.assertEqual(max(wids), watcher.numprocesses)
        self.assertEqual(sum(wids), sum(xrange(1, watcher.numprocesses + 1)))

        # we should have a new process here now
        self.assertEquals(len(watcher.processes), nb_proc)
        for p in watcher.processes.values():
            # and that one needs to have a new pid.
            self.assertFalse(p.pid in to_kill)

            # and should not be unexisting...
            self.assertNotEqual(p.status, UNEXISTING)
        yield self.stop_arbiter()

    @tornado.testing.gen_test
    def test_stats(self):
        yield self.start_arbiter()
        resp = yield self.call("stats")
        self.assertTrue("test" in resp.get('infos'))
        watchers = resp.get('infos')['test']

        self.assertEqual(watchers[watchers.keys()[0]]['cmdline'],
                         sys.executable.split(os.sep)[-1])
        yield self.stop_arbiter()

    @tornado.testing.gen_test
    def test_max_age(self):
        yield self.start_arbiter()
        # let's run 15 processes
        yield self.numprocesses('incr', name='test', nb=14)
        initial_pids = yield self.pids()

        # we want to make sure the watcher is really up and running 14
        # processes, and stable
        async_poll_for(self.test_file, 'START' * 15)
        truncate_file(self.test_file)  # make sure we have a clean slate

        # we want a max age of 1 sec.
        options = {'max_age': 1, 'max_age_variance': 0}
        result = yield self.call('set', name='test', waiting=True,
                                 options=options)

        self.assertEquals(result.get('status'), 'ok')

        current_pids = yield self.pids()
        self.assertEqual(len(current_pids), 15)
        self.assertNotEqual(initial_pids, current_pids)
        yield self.stop_arbiter()

    @tornado.testing.gen_test
    def test_arbiter_reference(self):
        yield self.start_arbiter()
        self.assertEqual(self.arbiter.watchers[0].arbiter,
                         self.arbiter)
        yield self.stop_arbiter()


class TestWatcherInitialization(TestCircus):

    @tornado.testing.gen_test
    def test_copy_env(self):
        old_environ = os.environ
        try:
            os.environ = {'COCONUTS': 'MIGRATE'}
            watcher = Watcher("foo", "foobar", copy_env=True)
            self.assertEquals(watcher.env, os.environ)

            watcher = Watcher("foo", "foobar", copy_env=True,
                              env={"AWESOMENESS": "YES"})
            self.assertEquals(watcher.env,
                              {'COCONUTS': 'MIGRATE', 'AWESOMENESS': 'YES'})
        finally:
            os.environ = old_environ

    @tornado.testing.gen_test
    def test_hook_in_PYTHON_PATH(self):
        # we have a hook in PYTHONPATH
        tempdir = self.get_tmpdir()

        hook = 'def hook(*args, **kw):\n    return True\n'
        with open(os.path.join(tempdir, 'plugins.py'), 'w') as f:
            f.write(hook)

        old_environ = os.environ
        try:
            os.environ = {'PYTHONPATH': tempdir}
            hooks = {'before_start': ('plugins.hook', False)}

            watcher = Watcher("foo", "foobar", copy_env=True, hooks=hooks)

            self.assertEquals(watcher.env, os.environ)
        finally:
            os.environ = old_environ

    @unittest2.skip("FIXME: random fails")
    @tornado.testing.gen_test
    def test_copy_path(self):
        messages = []
        watcher = SomeWatcher()
<<<<<<< HEAD
        watcher.start()
        while True:
            try:
                m = watcher.stream.get(timeout=1)
            except Queue.Empty:
                break
            messages.append(m)
        watcher.stop()
        data = ''.join(m['data'] for m in messages)
        self.assertTrue('XYZ' in data, data)
=======
        yield watcher.run()
        # wait for watcher data at most 5s
        messages = []
        resp = False
        start_time = time.time()
        while (time.time() - start_time) <= 5:
            yield tornado_sleep(0.5)
            # More than one Queue.get call is needed to get full
            # output from a watcher in an environment with rich sys.path.
            try:
                m = watcher.stream.get(block=False)
                messages.append(m)
            except Queue.Empty:
                pass
            data = ''.join(m['data'] for m in messages)
            if 'XYZ' in data:
                resp = True
                break
        self.assertTrue(resp)
        yield watcher.stop()
>>>>>>> 21d5a368

    @tornado.testing.gen_test
    def test_venv(self):
        venv = os.path.join(os.path.dirname(__file__), 'venv')
        watcher = SomeWatcher(virtualenv=venv)
        yield watcher.run()
        try:
            #yield tornado_sleep(1)  # FIXME
            py_version = get_python_version()
            major = py_version[0]
            minor = py_version[1]
            wanted = os.path.join(venv, 'lib', 'python%d.%d' % (major, minor),
                                  'site-packages',
                                  'pip-7.7-py%d.%d.egg' % (major, minor))
            ppath = watcher.watcher.env['PYTHONPATH']
        finally:
            yield watcher.stop()
        self.assertTrue(wanted in ppath)

    @tornado.testing.gen_test
    def test_venv_site_packages(self):
        venv = os.path.join(os.path.dirname(__file__), 'venv')
        watcher = SomeWatcher(virtualenv=venv)
        yield watcher.run()
        try:
            yield tornado_sleep(1)
            py_version = get_python_version()
            major = py_version[0]
            minor = py_version[1]
            wanted = os.path.join(venv, 'lib', 'python%d.%d' % (major, minor),
                                  'site-packages')
            ppath = watcher.watcher.env['PYTHONPATH']
        finally:
            yield watcher.stop()

        self.assertTrue(wanted in ppath.split(os.pathsep))


class SomeWatcher(object):

    def __init__(self, loop=None, **kw):
        self.stream = QueueStream()
        self.watcher = None
        self.kw = kw
        if loop is None:
            self.loop = tornado.ioloop.IOLoop().instance()
        else:
            self.loop = loop

    @tornado.gen.coroutine
    def run(self):
        qstream = {'stream': self.stream}
        old_environ = os.environ
        old_paths = sys.path[:]
        try:
            sys.path = ['XYZ']
            os.environ = {'COCONUTS': 'MIGRATE'}
            cmd = ('%s -c "import sys; '
                   'sys.stdout.write(\':\'.join(sys.path)); '
                   ' sys.stdout.flush()"') % sys.executable

            self.watcher = Watcher('xx', cmd, copy_env=True, copy_path=True,
                                   stdout_stream=qstream, loop=self.loop,
                                   **self.kw)
            yield self.watcher.start()
        finally:
            os.environ = old_environ
            sys.path[:] = old_paths

    @tornado.gen.coroutine
    def stop(self):
        if self.watcher is not None:
            yield self.watcher.stop()


SUCCESS = 1
FAILURE = 2
ERROR = 3


class TestWatcherHooks(TestCircus):

    def run_with_hooks(self, hooks):
        self.stream = QueueStream()
        self.errstream = QueueStream()
        dummy_process = 'circus.tests.support.run_process'
        return self._create_circus(dummy_process,
                                   stdout_stream={'stream': self.stream},
                                   stderr_stream={'stream': self.errstream},
                                   hooks=hooks, debug=True, async=True)

    @tornado.gen.coroutine
    def _stop(self):
        yield self.call("stop", name="test", waiting=True)

    @tornado.gen.coroutine
    def get_status(self):
        resp = yield self.call("status", name="test")
        raise tornado.gen.Return(resp['status'])

    def test_missing_hook(self):
        hooks = {'before_start': ('fake.hook.path', False)}
        self.assertRaises(ImportError, self.run_with_hooks, hooks)

    @tornado.gen.coroutine
    def _test_hooks(self, hook_name='before_start', status='active',
                    behavior=SUCCESS, call=None,
                    hook_kwargs_test_function=None):
        events = {'before_start_called': False}

        def hook(watcher, arbiter, hook_name, **kwargs):
            events['before_start_called'] = True
            events['arbiter_in_hook'] = arbiter

            if hook_kwargs_test_function is not None:
                hook_kwargs_test_function(kwargs)

            if behavior == SUCCESS:
                return True
            elif behavior == FAILURE:
                return False

            raise TypeError('beeeuuua')

        old = logger.exception
        logger.exception = lambda x: x

        hooks = {hook_name: (hook, False)}
        testfile, arbiter = self.run_with_hooks(hooks)
        yield arbiter.start()
        try:
            if call:
                yield call()
            resp_status = yield self.get_status()
            self.assertEqual(resp_status, status)
        finally:
            yield arbiter.stop()
            logger.exception = old

        self.assertTrue(events['before_start_called'])
        self.assertEqual(events['arbiter_in_hook'], arbiter)

    @tornado.testing.gen_test
    def test_before_start(self):
        yield self._test_hooks()

    @tornado.testing.gen_test
    def test_before_start_fails(self):
        yield self._test_hooks(behavior=ERROR, status='stopped')

    @tornado.testing.gen_test
    def test_before_start_false(self):
        yield self._test_hooks(behavior=FAILURE, status='stopped',
                               hook_name='after_start')

    @tornado.testing.gen_test
    def test_after_start(self):
        yield self._test_hooks(hook_name='after_start')

    @tornado.testing.gen_test
    def test_after_start_fails(self):
        with captured_output('stderr'):
            yield self._test_hooks(behavior=ERROR, status='stopped',
                                   hook_name='after_start')

    @tornado.testing.gen_test
    def test_after_start_false(self):
        yield self._test_hooks(behavior=FAILURE, status='stopped',
                               hook_name='after_start')

    @tornado.testing.gen_test
    def test_before_stop(self):
        yield self._test_hooks(hook_name='before_stop', status='stopped',
                               call=self._stop)

    @tornado.testing.gen_test
    def _hook_signal_kwargs_test_function(self, kwargs):
        self.assertTrue("pid" not in kwargs)
        self.assertTrue("signum" not in kwargs)
        self.assertTrue(kwargs["pid"] in (signal.SIGTERM, signal.SIGKILL))
        self.assertTrue(int(kwargs["signum"]) > 1)

    @tornado.testing.gen_test
    def test_before_signal(self):
        func = self._hook_signal_kwargs_test_function
        yield self._test_hooks(hook_name='before_signal', status='stopped',
                               call=self._stop,
                               hook_kwargs_test_function=func)

    @tornado.testing.gen_test
    def test_after_signal(self):
        func = self._hook_signal_kwargs_test_function
        yield self._test_hooks(hook_name='after_signal', status='stopped',
                               call=self._stop,
                               hook_kwargs_test_function=func)

    @tornado.testing.gen_test
    def test_before_stop_fails(self):
        with captured_output('stdout'):
            yield self._test_hooks(behavior=ERROR, status='stopped',
                                   hook_name='before_stop',
                                   call=self._stop)

    @tornado.testing.gen_test
    def test_before_stop_false(self):
        yield self._test_hooks(behavior=FAILURE, status='stopped',
                               hook_name='before_stop', call=self._stop)

    @tornado.testing.gen_test
    def test_after_stop(self):
        yield self._test_hooks(hook_name='after_stop', status='stopped',
                               call=self._stop)

    @tornado.testing.gen_test
    def test_after_stop_fails(self):
        with captured_output('stdout'):
            yield self._test_hooks(behavior=ERROR, status='stopped',
                                   hook_name='after_stop',
                                   call=self._stop)

    @tornado.testing.gen_test
    def test_after_stop_false(self):
        yield self._test_hooks(behavior=FAILURE, status='stopped',
                               hook_name='after_stop', call=self._stop)

    @tornado.testing.gen_test
    def test_before_spawn(self):
        yield self._test_hooks(hook_name='before_spawn')

    @tornado.testing.gen_test
    def test_before_spawn_failure(self):
        with captured_output('stdout'):
            yield self._test_hooks(behavior=ERROR, status='stopped',
                                   hook_name='before_spawn',
                                   call=self._stop)

    @tornado.testing.gen_test
    def test_before_spawn_false(self):
        yield self._test_hooks(behavior=FAILURE, status='stopped',
                               hook_name='before_spawn', call=self._stop)


def oneshot_process(test_file):
    pass


class RespawnTest(TestCircus):

    @tornado.testing.gen_test
    def test_not_respawning(self):
        oneshot_process = 'circus.tests.test_watcher.oneshot_process'
        testfile, arbiter = self._create_circus(oneshot_process,
                                                respawn=False, async=True)
        yield arbiter.start()
        watcher = arbiter.watchers[-1]
        try:
            # Per default, we shouldn't respawn processes,
            # so we should have one process, even if in a dead state.
            resp = yield self.call("numprocesses", name="test")
            self.assertEquals(resp['numprocesses'], 1)

            # let's reap processes and explicitely ask for process management
            yield watcher.reap_and_manage_processes()

            # we should have zero processes (the process shouldn't respawn)
            self.assertEquals(len(watcher.processes), 0)

            # If we explicitely ask the watcher to respawn its processes,
            # ensure it's doing so.
            yield watcher.spawn_processes()
            self.assertEquals(len(watcher.processes), 1)
        finally:
            yield arbiter.stop()

    @tornado.testing.gen_test
    def test_stopping_a_watcher_doesnt_spawn(self):
        watcher = Watcher("foo", "foobar", respawn=True, numprocesses=3,
                          graceful_timeout=0)
        watcher._status = "started"

        watcher.spawn_processes = MagicMockFuture()
        watcher.send_signal = mock.MagicMock()

        # We have one running process and a dead one.
        watcher.processes = {1234: FakeProcess(1234, status=RUNNING),
                             1235: FakeProcess(1235, status=RUNNING)}

        # When we call manage_process(), the watcher should try to spawn a new
        # process since we aim to have 3 of them.
        yield watcher.manage_processes()
        self.assertTrue(watcher.spawn_processes.called)
        # Now, we want to stop everything.
        watcher.processes = {1234: FakeProcess(1234, status=RUNNING),
                             1235: FakeProcess(1235, status=RUNNING)}
        watcher.spawn_processes.reset_mock()
        yield watcher.stop()
        yield watcher.manage_processes()
        # And be sure we don't spawn new processes in the meantime.
        self.assertFalse(watcher.spawn_processes.called)<|MERGE_RESOLUTION|>--- conflicted
+++ resolved
@@ -3,14 +3,9 @@
 import os
 import time
 import warnings
-<<<<<<< HEAD
 import Queue
-
-=======
 import tornado
->>>>>>> 21d5a368
 import mock
-import Queue
 import unittest2
 
 from circus import logger
@@ -52,42 +47,7 @@
 
     runner = None
 
-<<<<<<< HEAD
-    @classmethod
-    def setUpClass(cls):
-        dummy_process = 'circus.tests.support.run_process'
-        cls.stream = QueueStream()
-        testfile, arbiter = cls._create_circus(
-            dummy_process, stdout_stream={'stream': cls.stream},
-            debug=True)
-        cls.arbiter = arbiter
-        cls.test_file = testfile
-        poll_for(testfile, 'START')
-
-    @classmethod
-    def tearDownClass(cls):
-        cls.arbiter.stop()
-
-    def tearDown(self):
-        super(TestCircus, self).tearDown()
-        current = self.numprocesses('numprocesses')
-        if current > 1:
-            self.numprocesses('decr', name='test', nb=current - 1)
-
-    def status(self, cmd, **props):
-        resp = self.call(cmd, **props)
-        return resp.get('status')
-
-    def numprocesses(self, cmd, **props):
-        resp = self.call(cmd, **props)
-        return resp.get('numprocesses')
-
-    def pids(self):
-        return self.call('list', name='test').get('pids')
-
-=======
-    @tornado.testing.gen_test
->>>>>>> 21d5a368
+    @tornado.testing.gen_test
     def test_decr_too_much(self):
         yield self.start_arbiter()
         res = yield self.numprocesses('decr', name='test', nb=100)
@@ -257,18 +217,6 @@
     def test_copy_path(self):
         messages = []
         watcher = SomeWatcher()
-<<<<<<< HEAD
-        watcher.start()
-        while True:
-            try:
-                m = watcher.stream.get(timeout=1)
-            except Queue.Empty:
-                break
-            messages.append(m)
-        watcher.stop()
-        data = ''.join(m['data'] for m in messages)
-        self.assertTrue('XYZ' in data, data)
-=======
         yield watcher.run()
         # wait for watcher data at most 5s
         messages = []
@@ -289,7 +237,6 @@
                 break
         self.assertTrue(resp)
         yield watcher.stop()
->>>>>>> 21d5a368
 
     @tornado.testing.gen_test
     def test_venv(self):
