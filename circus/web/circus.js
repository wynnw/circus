DEFAULT_CONFIG = { width: 290, height: 79, delay: 10, dataSize: 25,
                   memory_color: 'rgb(93, 170, 204)',
                   cpu_color: 'rgb(122, 185, 76)'};

function hookGraph(socket, watcher, config) {
    if (config == undefined) { config = DEFAULT_CONFIG; }

    var graph = new Rickshaw.Graph({
            element: document.getElementById(watcher),
            width: config.width,
            height: config.height,
            renderer: 'line',
            interpolation: 'basis',
            series: new Rickshaw.Series.FixedDuration(
                [{ name: 'mem', color: config.memory_color },
                 { name: 'cpu', color: config.cpu_color }],
                undefined,
                { timeInterval: config.delay,
                  maxDataPoints: 25,
                  timeBase: new Date().getTime() / 1000 })
    });

    socket.on('stats-' + watcher, function(data) {
        // cap to 100
        if (data.cpu > 100) { data.cpu = 100; }
        if (data.mem > 100) { data.mem = 100; }

        $('#' + watcher + '_last_mem').text(parseInt(data.mem) + '%');
        $('#' + watcher + '_last_cpu').text(parseInt(data.cpu) + '%');

        graph.series.addData(data);
        graph.render();
    });
}


function supervise(socket, watchers, watchersWithPids, config) {

    if (watchersWithPids == undefined) { watchersWithPids = []; }
    if (config == undefined) { config = DEFAULT_CONFIG; }

    watchers.forEach(function(watcher) {
        hookGraph(socket, watcher, config);
    });

    watchersWithPids.forEach(function(watcher) {
        // get the list of processes for this watcher from the server
        socket.on('stats-' + watcher + '-pids', function(data) {
            data.pids.forEach(function(pid) {
                var id = watcher + '-' + pid;
                hookGraph(socket, id, config);
            });
        });
    });

    // start the streaming of data, once the callbacks in place.
    socket.emit('get_stats', { watchers: watchers,
                               watchersWithPids: watchersWithPids});
}

$(document).ready(function() {
    $('.add_watcher').click(function() {
        $('#overlay').show();
        return false;
    });

    $('#cancel_watcher_btn').click(function() {
        $('#overlay').hide();
        return false;
    });

<<<<<<< HEAD
    $('#cancel_watcher_btn').click(function () {
        $('#overlay').hide();
        return false;
    });

    $('a.stopped, a.active').click(function(e) {
        return confirm("Are you sure you want to change the status ?");
=======
    $('a.stopped, a.active').click(function(e) {
        return confirm('Are you sure you want to change the status ?');
>>>>>>> 39562b80
    });

});<|MERGE_RESOLUTION|>--- conflicted
+++ resolved
@@ -69,18 +69,8 @@
         return false;
     });
 
-<<<<<<< HEAD
-    $('#cancel_watcher_btn').click(function () {
-        $('#overlay').hide();
-        return false;
-    });
-
-    $('a.stopped, a.active').click(function(e) {
-        return confirm("Are you sure you want to change the status ?");
-=======
     $('a.stopped, a.active').click(function(e) {
         return confirm('Are you sure you want to change the status ?');
->>>>>>> 39562b80
     });
 
 });